--- conflicted
+++ resolved
@@ -23,11 +23,7 @@
 		let privateKeyInput: any;
 
 		new Setting(containerEl)
-<<<<<<< HEAD
 			.setName("Nostr private key")
-=======
-			.setName("Nostr Private key")
->>>>>>> d9d479a5
 			.setDesc("It's a secret!")
 			.addText((text) => {
 				privateKeyInput = text;
@@ -90,7 +86,6 @@
 			);
 
 		new Setting(containerEl)
-<<<<<<< HEAD
 			.setName("Clear local published history")
 			.setDesc("This does not delete your notes from the Nostr network.")
 			.addButton((button) =>
@@ -113,10 +108,6 @@
 		new Setting(containerEl)
 			.setName("Short form mode")
 			.setDesc("Add short form writing button to your menu.")
-=======
-			.setName("Short Form Mode")
-			.setDesc("Add short form writing button to ribbon.")
->>>>>>> d9d479a5
 			.addToggle((toggle) =>
 				toggle
 					.setValue(this.plugin.settings.shortFormEnabled)
@@ -133,11 +124,7 @@
 		new Setting(this.containerEl)
 			.setName("Sponsor")
 			.setDesc(
-<<<<<<< HEAD
 				"Has this plugin enhanced your workflow? Say thanks as a one-time payment and buy me a coffee."
-=======
-				"Has this plugin enhanced your workflow? Say thanks and become a sponsor or buy me a coffee."
->>>>>>> d9d479a5
 			)
 			.addButton((button) => {
 				button
